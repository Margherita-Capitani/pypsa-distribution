# -*- coding: utf-8 -*-

import json
import logging
import os

import geopandas as gpd
import matplotlib.pyplot as plt
import numpy as np
from itertools import combinations
from itertools import combinations

import pandas as pd
import pypsa
from _helpers_dist import configure_logging, read_geojson, sets_path_to_root
from scipy.spatial import Delaunay, distance
from shapely.geometry import Polygon

_logger = logging.getLogger(__name__)
_logger.setLevel(logging.INFO)


def create_network():
    """
    Creates a PyPSA network and sets the snapshots for the network
    """
    n = pypsa.Network()

    # Set the name of the network
    n.name = "PyPSA-Distribution"

    # Set the snapshots for the network
    n.set_snapshots(pd.date_range(freq="h", **snakemake.config["snapshots"]))

    # Normalize the snapshot weightings
    n.snapshot_weightings[:] *= 8760.0 / n.snapshot_weightings.sum()

    # Return the created network
    return n


def create_microgrid_network(
    n, input_file, number_microgrids, voltage_level, line_type
):
    """
    Creates local microgrid networks within the PyPSA network. The local microgrid networks are distribution networks created based on
    the buildings data, stored in "resources/buildings/microgrids_buildings.geojson". Then the buses are connected together through lines
    according to the output of a Delaunay Triangulation.
    """
    # Load the GeoJSON file

    with open(input_file) as f:
        data = json.load(f)

    # Keep track of the bus coordinates and microgrid IDs
    bus_coords = set()
    number_microgrids = len(number_microgrids.keys())
    microgrid_ids = [f"microgrid_{i+1}" for i in range(number_microgrids)]
    # microgrid_ids = set()

    # Iterate over each feature in the GeoDataFrame
    for feature in data["features"]:
        # Get the point geometry
        point_geom = feature["geometry"]

        # Create a bus at the point location with microgrid ID included in bus name
        bus_name = f"bus_{feature['properties']['cluster']}"

        x, y = point_geom["coordinates"][0], point_geom["coordinates"][1]

        # Check for overlapping microgrids and raise an error if happening
        if (x, y) in bus_coords:
            raise ValueError(
                "Overlapping microgrids detected, adjust the coordinates in the config.yaml file"
            )

        # Add the buses to the network and update the set of bus coordinates and microgrid IDs
        n.add("Bus", bus_name, x=x, y=y, v_nom=voltage_level)
        bus_coords.add((x, y))

    # Iterate over each microgrid
    for microgrid_id in microgrid_ids:
        coords = np.column_stack((n.buses.x.values, n.buses.y.values))

    # Create a Delaunay triangulation of the bus coordinates
        tri = Delaunay(coords)

# Remove edges that connect the same pair of buses
        edges = []
        for simplex in tri.simplices:
            for i in range(3):
                if i < 2:
                   edge = sorted([simplex[i], simplex[i+1]])
            else:
                edge = sorted([simplex[i], simplex[0]])
            if edge not in edges:
                edges.append(edge)


        # # Create a matrix of bus coordinates

        # # Create a Delaunay triangulation of the bus coordinates
        # tri = Delaunay(coords)
        # edges = tri.simplices[(tri.simplices < len(coords)).all(axis=1)]

        line_type = line_type

# Add lines to the network between connected buses in the Delaunay triangulation
    for i, j in edges:
        bus0 = n.buses.index[i]
        bus1 = n.buses.index[j]
        line_name = f"{microgrid_id}_line_{i}_{j}"
        x1, y1 = n.buses.x[i], n.buses.y[i]
        x2, y2 = n.buses.x[j], n.buses.y[j]
        length = ((x2 - x1) ** 2 + (y2 - y1) ** 2) ** 0.5
        n.add(
        "Line", line_name, bus0=bus0, bus1=bus1, type=line_type, length=length
    )

def add_bus_at_center(n, number_microgrids, voltage_level, line_type):
    """
    Adds a new bus to each network at the center of the existing buses.
    This is the bus to which the generation, the storage and the load will be attached.
    """
    number_microgrids = len(number_microgrids.keys())
    microgrid_ids = [f"microgrid_{i+1}" for i in range(number_microgrids)]

    # Iterate over each microgrid
    for microgrid_id in microgrid_ids:
        # Select the buses belonging to this microgrid
        microgrid_buses = n.buses.loc[
            n.buses.index.str.startswith(f"{microgrid_id}_bus_")
        ]

        # Create a matrix of bus coordinates
        coords = np.column_stack((microgrid_buses.x.values, microgrid_buses.y.values))
        polygon = Polygon(coords)
        s = gpd.GeoSeries(polygon)
        s = s.centroid

        # Create a new bus at the centroid
        center_bus_name = f"new_bus_{microgrid_id}"
        n.add(
            "Bus",
            center_bus_name,
            x=float(s.x.iloc[0]),
            y=float(s.y.iloc[0]),
            v_nom=voltage_level,
        )

        # Find the two closest buses to the new bus
        closest_buses = microgrid_buses.iloc[
            distance.cdist([(float(s.x.iloc[0]), float(s.y.iloc[0]))], coords).argmin()
        ]
        closest_buses = closest_buses.iloc[[0, 1]]
        line_type = line_type

        # Add lines to connect the new bus to the closest buses)

        # Add lines to connect the new bus to the closest buses
        for _, bus in closest_buses.to_frame().iterrows():
            line_name = f"{microgrid_id}_line_{center_bus_name}_{bus.name}"
            x1, y1 = n.buses.loc[bus.index].x, n.buses.loc[bus.index].y
            x2, y2 = n.buses.loc[center_bus_name].x, n.buses.loc[center_bus_name].y
            length = ((x2 - x1) ** 2 + (y2 - y1) ** 2) ** 0.5
            n.add(
                "Line",
                line_name,
                bus0=center_bus_name,
                bus1=bus.index,
                type=line_type,
                length=length,
            )


def plot_microgrid_network(n):
    # Create a new figure and axis
    fig, ax = plt.subplots()

    # Plot each bus in the network
    for bus_name, bus in n.buses.iterrows():
        ax.plot(bus.x, bus.y, "o", color="blue")

    # Plot each line in the network
    for line_name, line in n.lines.iterrows():
        bus0 = n.buses.loc[line.bus0]
        bus1 = n.buses.loc[line.bus1]
        ax.plot([bus0.x, bus1.x], [bus0.y, bus1.y], "-", color="black")

    # Set the axis limits to include all buses in the network
    ax.set_xlim(n.buses.x.min() - 0.1, n.buses.x.max() + 0.1)
    ax.set_ylim(n.buses.y.min() - 0.1, n.buses.y.max() + 0.1)

    # Set the title and labels for the plot
    ax.set_title("Networks of the microgrids")
    ax.set_xlabel("X Coordinate")
    ax.set_ylabel("Y Coordinate")

    # Show the plot
    plt.show()


if __name__ == "__main__":
    if "snakemake" not in globals():
        from _helpers_dist import mock_snakemake

        os.chdir(os.path.dirname(os.path.abspath(__file__)))
        snakemake = mock_snakemake("create_network")
        sets_path_to_root("pypsa-distribution")

    configure_logging(snakemake)

    n = create_network()

    create_microgrid_network(
        n,
        snakemake.input["clusters"],
        snakemake.config["microgrids_list"],
        snakemake.config["electricity"]["voltage"],
        snakemake.config["electricity"]["line_type"],
    )

    # add_bus_at_center(n,
    #                   snakemake.config["microgrids_list"],
    #                   snakemake.config["electricity"]["voltage"],
    #                   snakemake.config["electricity"]["line_type"])

<<<<<<< HEAD
    plot_microgrid_network(n)

=======
    # plot_microgrid_network(n)
    a = 12
>>>>>>> d0fb5021
    n.export_to_netcdf(snakemake.output[0])<|MERGE_RESOLUTION|>--- conflicted
+++ resolved
@@ -225,11 +225,6 @@
     #                   snakemake.config["electricity"]["voltage"],
     #                   snakemake.config["electricity"]["line_type"])
 
-<<<<<<< HEAD
-    plot_microgrid_network(n)
-
-=======
     # plot_microgrid_network(n)
     a = 12
->>>>>>> d0fb5021
     n.export_to_netcdf(snakemake.output[0])